#!/bin/bash

ALL_USERS="dfc13 dup193 fxh140 jll1062 pde3"

SEP="    "

# Put your username first in the list
USERS="$USER `echo $ALL_USERS | sed s/$USER//`"

tmp_r=`mktemp`
tmp_b=`mktemp`
tmp_q=`mktemp`

# Running jobs
showq -r > $tmp_r 2>/dev/null

# Idle (but eligible-to-run) jobs (?)
showq -b > $tmp_b 2>/dev/null

# Idle (but eligible-to-run) jobs (?)
qstat -a > $tmp_q 2>/dev/null

# Queue header (first line of header)
printf "%8s %23s" "" "      Batch queue      "
printf "$SEP"
printf "%23s" "      Open queue       "
printf "\n"

# Sub-header (seconds line of header)
printf "%-8s %7s %7s %7s" " User" "running" "queued" "total"
printf "$SEP"
printf "%7s %7s %7s   %17s" "running" "queued" "total" "Files in pool dir"
printf "\n"

# Underlines
printf "%-8s %7s %7s %7s" "--------" "-------" "-------" "-------"
printf "$SEP"
printf "%7s %7s %7s   %17s" "-------" "-------" "-------" "-----------------"
printf "\n"

# Counters for totals...

# b_ prefix is for "batch" queue
b_total_running=0
b_total_queued=0
b_total=0

# o_ prefix is for "open" queue
o_total_running=0
o_total_queued=0
o_total=0

jobs_in_pool_total=0

# Display info for each user
for user in $USERS
do
	if [ "$user" == "$USER" ]
	then
		b_queued=`grep $user $tmp_q | grep " Q " | grep -c " batch "`
		o_queued=`grep $user $tmp_q | grep " Q " | grep -c " open "`
	else
		b_queued=`grep -c $user $tmp_b`
		o_queued=`grep -c $user $tmp_b`
	fi
	b_running=`grep $user $tmp_r | grep -c " PI "`
	b_subtotal=$(( b_running + b_queued ))
	b_total_running=$(( b_total_running + b_running ))
	b_total_queued=$(( b_total_queued + b_queued ))
	b_total=$(( b_total + b_subtotal ))

	o_running=`grep $user $tmp_r | grep " op " | grep -c R`
	o_subtotal=$(( o_running + o_queued ))
	o_total_running=$(( o_total_running + o_running ))
	o_total_queued=$(( o_total_queued + o_queued ))
	o_total=$(( o_total + o_subtotal ))

	jobs_in_pool=`eval "ls ~${user}/PBS/job_pool | wc -l"`
	jobs_in_pool_total=$(( jobs_in_pool_total + jobs_in_pool ))

	printf "%-8s %7d %7d %7d" "$user" $b_running $b_queued $b_subtotal
	printf "$SEP"
	printf "%7d %7d %7d   %17d" $o_running $o_queued $o_subtotal $jobs_in_pool
	printf "\n"
done

rm -f $tmp_r $tmp_b $tmp_q

# Display info totaled for all users
printf "\n"
printf "%-8s %7d %7d %7d" "Total" $b_total_running $b_total_queued $b_total
printf "$SEP"
printf "%7d %7d %7d   %17d" $o_total_running $o_total_queued $o_total $jobs_in_pool_total
printf "\n\n"
<<<<<<< HEAD
printf "In all: %d jobs running, %d jobs enqueued, and %d PBS scripts in job_pool dirs.\n" \
	$(( b_total_running + o_total_running )) \
	$(( b_total_queued + o_total_queued )) \
	$jobs_in_pool_total
=======
printf 'cluster status:\n'
showq | grep 'processors in use'
>>>>>>> 74782b27
<|MERGE_RESOLUTION|>--- conflicted
+++ resolved
@@ -52,6 +52,8 @@
 
 jobs_in_pool_total=0
 
+total_cores=0
+
 # Display info for each user
 for user in $USERS
 do
@@ -78,13 +80,14 @@
 	jobs_in_pool=`eval "ls ~${user}/PBS/job_pool | wc -l"`
 	jobs_in_pool_total=$(( jobs_in_pool_total + jobs_in_pool ))
 
+	cores=`grep $user $tmp_r | awk 'BEGIN{n=0}{n += $10}END{print n}'`
+	total_cores=$(( total_cores + cores ))
+
 	printf "%-8s %7d %7d %7d" "$user" $b_running $b_queued $b_subtotal
 	printf "$SEP"
 	printf "%7d %7d %7d   %17d" $o_running $o_queued $o_subtotal $jobs_in_pool
 	printf "\n"
 done
-
-rm -f $tmp_r $tmp_b $tmp_q
 
 # Display info totaled for all users
 printf "\n"
@@ -92,12 +95,15 @@
 printf "$SEP"
 printf "%7d %7d %7d   %17d" $o_total_running $o_total_queued $o_total $jobs_in_pool_total
 printf "\n\n"
-<<<<<<< HEAD
-printf "In all: %d jobs running, %d jobs enqueued, and %d PBS scripts in job_pool dirs.\n" \
+
+# Display info totaled for all users in all queues
+printf "Our totals  : %3d running jobs, %4d cores; %d jobs enqueued.\n" \
 	$(( b_total_running + o_total_running )) \
-	$(( b_total_queued + o_total_queued )) \
-	$jobs_in_pool_total
-=======
-printf 'cluster status:\n'
-showq | grep 'processors in use'
->>>>>>> 74782b27
+	$total_cores \
+	$(( b_total_queued + o_total_queued ))
+
+# Display cluster utilization
+printf "Cluster info: %s\n" "`cat $tmp_r | grep 'processors in use' | sed -e 's/  \+/, /' -e 's/active/running/' -e 's/processors/cores/' -e 's/ by local jobs//'`"
+
+# Cleanup
+rm -f $tmp_r $tmp_b $tmp_q